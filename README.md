--- conflicted
+++ resolved
@@ -177,11 +177,7 @@
     |> (function
         | None -> "Not an Element" 
         | Some el -> Element.innerHTML el)
-<<<<<<< HEAD
-    |> Js.log )
-=======
     |> Js.log)
->>>>>>> 9437981b
 
 Window.setOnLoad window all_links
 ```
